--- conflicted
+++ resolved
@@ -114,13 +114,8 @@
             #"LLAMA_API_KEY": os.getenv("LLAMA_API_KEY", "")
         },
         resources=Resources(
-<<<<<<< HEAD
-            cpu=2,
-            memory=2,
-=======
             cpu=1,
             memory=1,
->>>>>>> 43443ab7
             disk=2,
         ),
         auto_stop_interval=15,
